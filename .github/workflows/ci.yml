# This file was automatically generated by sbt-github-actions using the
# githubWorkflowGenerate task. You should add and commit this file to
# your git repository. It goes without saying that you shouldn't edit
# this file by hand! Instead, if you wish to make changes, you should
# change your sbt build configuration to revise the workflow description
# to meet your needs, then regenerate this file.

name: Continuous Integration

on:
  pull_request:
    branches: [series/3.*]
  push:
    branches: [series/3.*]
    tags: [v*]

env:
  GITHUB_TOKEN: ${{ secrets.GITHUB_TOKEN }}

jobs:
  build:
    name: Build and Test
    strategy:
      matrix:
        os: [ubuntu-latest, windows-latest, macos-latest]
        scala: [3.1.2, 2.12.17, 2.13.8]
        java: [temurin@8, temurin@11, temurin@17, graalvm@11]
        ci: [ciJVM, ciNative, ciJS, ciFirefox, ciChrome]
        exclude:
          - scala: 3.1.2
            java: temurin@11
          - scala: 3.1.2
            java: graalvm@11
          - scala: 2.12.17
            java: temurin@11
          - scala: 2.12.17
            java: temurin@17
          - scala: 2.12.17
            java: graalvm@11
          - os: windows-latest
            scala: 3.1.2
          - os: macos-latest
            scala: 3.1.2
          - os: windows-latest
            scala: 2.12.17
          - os: macos-latest
            scala: 2.12.17
          - ci: ciFirefox
            scala: 3.1.2
          - ci: ciChrome
            scala: 3.1.2
          - ci: ciFirefox
            scala: 2.12.17
          - ci: ciChrome
            scala: 2.12.17
          - ci: ciJS
            java: temurin@11
          - ci: ciJS
            java: temurin@17
          - ci: ciJS
            java: graalvm@11
          - os: windows-latest
            ci: ciJS
          - os: macos-latest
            ci: ciJS
          - ci: ciFirefox
            java: temurin@11
          - ci: ciFirefox
            java: temurin@17
          - ci: ciFirefox
            java: graalvm@11
          - os: windows-latest
            ci: ciFirefox
          - os: macos-latest
            ci: ciFirefox
          - ci: ciChrome
            java: temurin@11
          - ci: ciChrome
            java: temurin@17
          - ci: ciChrome
            java: graalvm@11
          - os: windows-latest
            ci: ciChrome
          - os: macos-latest
            ci: ciChrome
          - ci: ciNative
            java: temurin@11
          - ci: ciNative
            java: temurin@17
          - ci: ciNative
            java: graalvm@11
          - os: windows-latest
            ci: ciNative
          - os: macos-latest
            ci: ciNative
            scala: 2.12.17
          - os: macos-latest
            ci: ciNative
            scala: 3.1.2
          - os: windows-latest
            java: graalvm@11
    runs-on: ${{ matrix.os }}
    steps:
      - name: Ignore line ending differences in git
        if: contains(runner.os, 'windows')
        shell: bash
        run: git config --global core.autocrlf false

      - name: Checkout current branch (full)
        uses: actions/checkout@v3
        with:
          fetch-depth: 0

      - name: Download Java (temurin@8)
        id: download-java-temurin-8
        if: matrix.java == 'temurin@8'
        uses: typelevel/download-java@v2
        with:
          distribution: temurin
          java-version: 8

      - name: Setup Java (temurin@8)
        if: matrix.java == 'temurin@8'
        uses: actions/setup-java@v3
        with:
          distribution: jdkfile
          java-version: 8
          jdkFile: ${{ steps.download-java-temurin-8.outputs.jdkFile }}

      - name: Download Java (temurin@11)
        id: download-java-temurin-11
        if: matrix.java == 'temurin@11'
        uses: typelevel/download-java@v2
        with:
          distribution: temurin
          java-version: 11

      - name: Setup Java (temurin@11)
        if: matrix.java == 'temurin@11'
        uses: actions/setup-java@v3
        with:
          distribution: jdkfile
          java-version: 11
          jdkFile: ${{ steps.download-java-temurin-11.outputs.jdkFile }}

      - name: Download Java (temurin@17)
        id: download-java-temurin-17
        if: matrix.java == 'temurin@17'
        uses: typelevel/download-java@v2
        with:
          distribution: temurin
          java-version: 17

      - name: Setup Java (temurin@17)
        if: matrix.java == 'temurin@17'
        uses: actions/setup-java@v3
        with:
          distribution: jdkfile
          java-version: 17
          jdkFile: ${{ steps.download-java-temurin-17.outputs.jdkFile }}

      - name: Download Java (graalvm@11)
        id: download-java-graalvm-11
        if: matrix.java == 'graalvm@11'
        uses: typelevel/download-java@v2
        with:
          distribution: graalvm
          java-version: 11

      - name: Setup Java (graalvm@11)
        if: matrix.java == 'graalvm@11'
        uses: actions/setup-java@v3
        with:
          distribution: jdkfile
          java-version: 11
          jdkFile: ${{ steps.download-java-graalvm-11.outputs.jdkFile }}

      - name: Cache sbt
        uses: actions/cache@v3
        with:
          path: |
            ~/.sbt
            ~/.ivy2/cache
            ~/.coursier/cache/v1
            ~/.cache/coursier/v1
            ~/AppData/Local/Coursier/Cache/v1
            ~/Library/Caches/Coursier/v1
          key: ${{ runner.os }}-sbt-cache-v2-${{ hashFiles('**/*.sbt') }}-${{ hashFiles('project/build.properties') }}

      - name: Setup NodeJS v16 LTS
        if: matrix.ci == 'ciJS'
        uses: actions/setup-node@v2.4.0
        with:
          node-version: 16

      - name: Install jsdom and source-map-support
        if: matrix.ci == 'ciJS'
        shell: bash
        run: npm install

      - name: Install GraalVM Native Image
        if: matrix.java == 'graalvm@11'
        shell: bash
        run: gu install native-image

      - name: Check that workflows are up to date
        shell: bash
        run: sbt '++${{ matrix.scala }}' 'project /' githubWorkflowCheck

      - name: Check that scalafix has been run
        if: matrix.scala != '3.1.2'
        shell: bash
        run: sbt '++${{ matrix.scala }}' 'root/scalafixAll --check'

      - shell: bash
        run: sbt '++${{ matrix.scala }}' '${{ matrix.ci }}'

      - if: (matrix.scala == '2.13.8' || matrix.scala == '3.1.2') && matrix.ci == 'ciJVM'
        shell: bash
        run: sbt '++${{ matrix.scala }}' docs/mdoc

      - name: Test Example JVM App Within Sbt
        if: matrix.ci == 'ciJVM' && matrix.os == 'ubuntu-latest'
        shell: bash
        run: example/test-jvm.sh ${{ matrix.scala }}

      - name: Test Example JavaScript App Using Node
        if: matrix.ci == 'ciJS' && matrix.os == 'ubuntu-latest'
        shell: bash
        run: example/test-js.sh ${{ matrix.scala }}

<<<<<<< HEAD
      - name: Test Example Native App Using Binary
        if: matrix.ci == 'ciNative' && matrix.os == 'ubuntu-latest'
        shell: bash
        run: example/test-native.sh ${{ matrix.scala }}
=======
      - name: Test GraalVM Native Image
        if: matrix.scala == '2.13.7' && matrix.java == 'graalvm@11' && matrix.os == 'ubuntu-latest'
        shell: bash
        run: sbt '++${{ matrix.scala }}' graalVMExample/nativeImage graalVMExample/nativeImageRun
>>>>>>> 48af7e0d

      - name: Scalafix tests
        if: matrix.scala == '2.13.8' && matrix.ci == 'ciJVM' && matrix.os == 'ubuntu-latest'
        shell: bash
        run: |
          cd scalafix
          sbt test

  dependency-submission:
    name: Submit Dependencies
    if: github.event_name != 'pull_request'
    strategy:
      matrix:
        os: [ubuntu-latest]
        scala: [2.13.8]
        java: [temurin@8]
    runs-on: ${{ matrix.os }}
    steps:
      - name: Ignore line ending differences in git
        if: contains(runner.os, 'windows')
        run: git config --global core.autocrlf false

      - name: Checkout current branch (full)
        uses: actions/checkout@v3
        with:
          fetch-depth: 0

      - name: Download Java (temurin@8)
        id: download-java-temurin-8
        if: matrix.java == 'temurin@8'
        uses: typelevel/download-java@v2
        with:
          distribution: temurin
          java-version: 8

      - name: Setup Java (temurin@8)
        if: matrix.java == 'temurin@8'
        uses: actions/setup-java@v3
        with:
          distribution: jdkfile
          java-version: 8
          jdkFile: ${{ steps.download-java-temurin-8.outputs.jdkFile }}

      - name: Download Java (temurin@11)
        id: download-java-temurin-11
        if: matrix.java == 'temurin@11'
        uses: typelevel/download-java@v2
        with:
          distribution: temurin
          java-version: 11

      - name: Setup Java (temurin@11)
        if: matrix.java == 'temurin@11'
        uses: actions/setup-java@v3
        with:
          distribution: jdkfile
          java-version: 11
          jdkFile: ${{ steps.download-java-temurin-11.outputs.jdkFile }}

      - name: Download Java (temurin@17)
        id: download-java-temurin-17
        if: matrix.java == 'temurin@17'
        uses: typelevel/download-java@v2
        with:
          distribution: temurin
          java-version: 17

      - name: Setup Java (temurin@17)
        if: matrix.java == 'temurin@17'
        uses: actions/setup-java@v3
        with:
          distribution: jdkfile
          java-version: 17
          jdkFile: ${{ steps.download-java-temurin-17.outputs.jdkFile }}

      - name: Download Java (graalvm@11)
        id: download-java-graalvm-11
        if: matrix.java == 'graalvm@11'
        uses: typelevel/download-java@v2
        with:
          distribution: graalvm
          java-version: 11

      - name: Setup Java (graalvm@11)
        if: matrix.java == 'graalvm@11'
        uses: actions/setup-java@v3
        with:
          distribution: jdkfile
          java-version: 11
          jdkFile: ${{ steps.download-java-graalvm-11.outputs.jdkFile }}

      - name: Cache sbt
        uses: actions/cache@v3
        with:
          path: |
            ~/.sbt
            ~/.ivy2/cache
            ~/.coursier/cache/v1
            ~/.cache/coursier/v1
            ~/AppData/Local/Coursier/Cache/v1
            ~/Library/Caches/Coursier/v1
          key: ${{ runner.os }}-sbt-cache-v2-${{ hashFiles('**/*.sbt') }}-${{ hashFiles('project/build.properties') }}

      - name: Submit Dependencies
        uses: scalacenter/sbt-dependency-submission@v2<|MERGE_RESOLUTION|>--- conflicted
+++ resolved
@@ -229,17 +229,15 @@
         shell: bash
         run: example/test-js.sh ${{ matrix.scala }}
 
-<<<<<<< HEAD
+      - name: Test GraalVM Native Image
+        if: matrix.scala == '2.13.8' && matrix.java == 'graalvm@11' && matrix.os == 'ubuntu-latest'
+        shell: bash
+        run: sbt '++${{ matrix.scala }}' graalVMExample/nativeImage graalVMExample/nativeImageRun
+
       - name: Test Example Native App Using Binary
         if: matrix.ci == 'ciNative' && matrix.os == 'ubuntu-latest'
         shell: bash
         run: example/test-native.sh ${{ matrix.scala }}
-=======
-      - name: Test GraalVM Native Image
-        if: matrix.scala == '2.13.7' && matrix.java == 'graalvm@11' && matrix.os == 'ubuntu-latest'
-        shell: bash
-        run: sbt '++${{ matrix.scala }}' graalVMExample/nativeImage graalVMExample/nativeImageRun
->>>>>>> 48af7e0d
 
       - name: Scalafix tests
         if: matrix.scala == '2.13.8' && matrix.ci == 'ciJVM' && matrix.os == 'ubuntu-latest'
