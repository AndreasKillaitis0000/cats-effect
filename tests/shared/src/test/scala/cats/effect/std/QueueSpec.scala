--- conflicted
+++ resolved
@@ -33,14 +33,12 @@
 
 class BoundedQueueSpec extends BaseSpec with QueueTests[Queue] {
 
-  "BoundedQueue" should {
-<<<<<<< HEAD
-    boundedQueueTests("BoundedQueue (concurrent)", Queue.boundedForConcurrent)
-    boundedQueueTests("BoundedQueue (async)", Queue.bounded)
-    boundedQueueTests("BoundedQueue mapK", Queue.bounded[IO, Int](_).map(_.mapK(FunctionK.id)))
-=======
+  "BoundedQueue (concurrent)" should {
+    boundedQueueTests(Queue.boundedForConcurrent)
+  }
+
+  "BoundedQueue (async)" should {
     boundedQueueTests(Queue.bounded)
->>>>>>> 02c53a00
   }
 
   "BoundedQueue mapK" should {
@@ -75,69 +73,6 @@
       } yield r
     }
 
-<<<<<<< HEAD
-        def consumer(
-            q: Queue[IO, Int],
-            n: Int,
-            acc: ScalaQueue[Int] = ScalaQueue.empty
-        ): IO[Long] =
-          if (n > 0)
-            q.take.flatMap { a => consumer(q, n - 1, acc.enqueue(a)) }
-          else
-            IO.pure(acc.foldLeft(0L)(_ + _))
-
-        for {
-          q <- constructor(0)
-          p <- producer(q, count).start
-          c <- consumer(q, count).start
-          _ <- p.join
-          v <- c.joinWithNever
-          r <- IO(v must beEqualTo(count.toLong * (count - 1) / 2))
-        } yield r
-      }
-
-      "offer/take from many fibers simultaneously" in real {
-        val fiberCount = 50
-
-        val expected = 0.until(fiberCount) flatMap { i => 0.until(i).map(_ => i) }
-
-        def producer(q: Queue[IO, Int], id: Int): IO[Unit] =
-          q.offer(id).replicateA_(id)
-
-        def consumer(q: Queue[IO, Int], num: Int): IO[List[Int]] =
-          q.take.replicateA(num)
-
-        for {
-          q <- constructor(64)
-
-          produce = 0.until(fiberCount).toList.parTraverse_(producer(q, _))
-          consume = 0.until(fiberCount).toList.parTraverse(consumer(q, _)).map(_.flatten)
-
-          results <- produce &> consume
-
-          _ <- IO(results must containTheSameElementsAs(expected))
-        } yield ok
-      }
-
-      "offer/take at high contention" in real {
-        val size = 100000
-
-        val action = constructor(size) flatMap { q =>
-          def par(action: IO[Unit], num: Int): IO[Unit] =
-            if (num <= 10)
-              action
-            else
-              par(action, num / 2) &> par(action, num / 2)
-
-          val offerers = par(q.offer(0), size / 2)
-          val takers = par(q.take.void, size / 2)
-
-          offerers &> takers
-        }
-
-        action.as(ok)
-      }
-=======
     "offer/take with zero capacity" in real {
       val count = 1000
 
@@ -163,7 +98,48 @@
         v <- c.joinWithNever
         r <- IO(v must beEqualTo(count.toLong * (count - 1) / 2))
       } yield r
->>>>>>> 02c53a00
+    }
+
+    "offer/take from many fibers simultaneously" in real {
+      val fiberCount = 50
+
+      val expected = 0.until(fiberCount) flatMap { i => 0.until(i).map(_ => i) }
+
+      def producer(q: Queue[IO, Int], id: Int): IO[Unit] =
+        q.offer(id).replicateA_(id)
+
+      def consumer(q: Queue[IO, Int], num: Int): IO[List[Int]] =
+        q.take.replicateA(num)
+
+      for {
+        q <- constructor(64)
+
+        produce = 0.until(fiberCount).toList.parTraverse_(producer(q, _))
+        consume = 0.until(fiberCount).toList.parTraverse(consumer(q, _)).map(_.flatten)
+
+        results <- produce &> consume
+
+        _ <- IO(results must containTheSameElementsAs(expected))
+      } yield ok
+    }
+
+    "offer/take at high contention" in real {
+      val size = 100000
+
+      val action = constructor(size) flatMap { q =>
+        def par(action: IO[Unit], num: Int): IO[Unit] =
+          if (num <= 10)
+            action
+          else
+            par(action, num / 2) &> par(action, num / 2)
+
+        val offerers = par(q.offer(0), size / 2)
+        val takers = par(q.take.void, size / 2)
+
+        offerers &> takers
+      }
+
+      action.as(ok)
     }
 
     negativeCapacityConstructionTests(constructor)
@@ -374,27 +350,14 @@
       tryOffer: (Q[IO, Int], Int) => IO[Boolean],
       expected: Boolean): Fragments = {
 
-<<<<<<< HEAD
-    name >> {
-
-      "should return false on tryOffer when the queue is full" in real {
-        for {
-          q <- constructor(2)
-          _ <- offer(q, 0)
-          _ <- offer(q, 0)
-          v <- tryOffer(q, 1)
-          r <- IO(v must beEqualTo(expected))
-        } yield r
-      }
-=======
     "should return false on tryOffer when the queue is full" in real {
       for {
-        q <- constructor(1)
+        q <- constructor(2)
+        _ <- offer(q, 0)
         _ <- offer(q, 0)
         v <- tryOffer(q, 1)
         r <- IO(v must beEqualTo(expected))
       } yield r
->>>>>>> 02c53a00
     }
   }
 
@@ -440,14 +403,20 @@
 
     "demonstrate cancelable offer" in real {
       for {
-        q <- constructor(1)
+        q <- constructor(2)
+        _ <- offer(q, 1)
         _ <- offer(q, 1)
         f <- offer(q, 2).start
         _ <- IO.sleep(10.millis)
         _ <- f.cancel
         v1 <- take(q)
+        _ <- take(q)
         v2 <- tryTake(q)
-        r <- IO((v1 must beEqualTo(1)) and (v2 must beEqualTo(None)))
+
+        r <- IO {
+          v1 must beEqualTo(1)
+          v2 must beNone
+        }
       } yield r
     }
 
@@ -505,27 +474,6 @@
       val test = for {
         q <- constructor(100)
 
-<<<<<<< HEAD
-    name >> {
-
-      "demonstrate cancelable offer" in real {
-        for {
-          q <- constructor(2)
-          _ <- offer(q, 1)
-          _ <- offer(q, 1)
-          f <- offer(q, 2).start
-          _ <- IO.sleep(10.millis)
-          _ <- f.cancel
-          v1 <- take(q)
-          _ <- take(q)
-          v2 <- tryTake(q)
-
-          r <- IO {
-            v1 must beEqualTo(1)
-            v2 must beNone
-          }
-        } yield r
-=======
         _ <- 0.until(100).toList.traverse_(offer(q, _) *> IO.cede).start
 
         results <- IO.ref(-1)
@@ -565,7 +513,6 @@
             case false => IO.pure(ok)
           }
         }
->>>>>>> 02c53a00
       }
 
       loop(0).replicateA_(100).as(ok)
@@ -662,53 +609,9 @@
       tryTake: Q[IO, Int] => IO[Option[Int]],
       size: Q[IO, Int] => IO[Int]): Fragments = {
 
-<<<<<<< HEAD
-    name >> {
-
-      "should return the queue size when added to" in real {
-        for {
-          q <- constructor(2)
-          _ <- offer(q, 1)
-          _ <- take(q)
-          _ <- offer(q, 2)
-          sz <- size(q)
-          r <- IO(sz must beEqualTo(1))
-        } yield r
-      }
-
-      "should return None on tryTake when the queue is empty" in real {
-        for {
-          q <- constructor(2)
-          v <- tryTake(q)
-          r <- IO(v must beNone)
-        } yield r
-      }
-
-      "demonstrate sequential offer and take" in real {
-        for {
-          q <- constructor(2)
-          _ <- offer(q, 1)
-          v1 <- take(q)
-          _ <- offer(q, 2)
-          v2 <- take(q)
-          r <- IO((v1 must beEqualTo(1)) and (v2 must beEqualTo(2)))
-        } yield r
-      }
-
-      "demonstrate cancelable take" in real {
-        for {
-          q <- constructor(2)
-          f <- take(q).start
-          _ <- IO.sleep(10.millis)
-          _ <- f.cancel
-          v <- tryOffer(q, 1)
-          r <- IO(v must beTrue)
-        } yield r
-      }
-=======
     "should return the queue size when added to" in real {
       for {
-        q <- constructor(1)
+        q <- constructor(2)
         _ <- offer(q, 1)
         _ <- take(q)
         _ <- offer(q, 2)
@@ -719,7 +622,7 @@
 
     "should return None on tryTake when the queue is empty" in real {
       for {
-        q <- constructor(1)
+        q <- constructor(2)
         v <- tryTake(q)
         r <- IO(v must beNone)
       } yield r
@@ -727,7 +630,7 @@
 
     "demonstrate sequential offer and take" in real {
       for {
-        q <- constructor(1)
+        q <- constructor(2)
         _ <- offer(q, 1)
         v1 <- take(q)
         _ <- offer(q, 2)
@@ -738,7 +641,7 @@
 
     "demonstrate cancelable take" in real {
       for {
-        q <- constructor(1)
+        q <- constructor(2)
         f <- take(q).start
         _ <- IO.sleep(10.millis)
         _ <- f.cancel
@@ -746,7 +649,6 @@
         r <- IO(v must beTrue)
       } yield r
     }
->>>>>>> 02c53a00
 
     "async take" in realWithRuntime { implicit rt =>
       for {
