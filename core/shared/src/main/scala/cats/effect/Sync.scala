/*
 * Copyright (c) 2017-2018 The Typelevel Cats-effect Project Developers
 *
 * Licensed under the Apache License, Version 2.0 (the "License");
 * you may not use this file except in compliance with the License.
 * You may obtain a copy of the License at
 *
 *     http://www.apache.org/licenses/LICENSE-2.0
 *
 * Unless required by applicable law or agreed to in writing, software
 * distributed under the License is distributed on an "AS IS" BASIS,
 * WITHOUT WARRANTIES OR CONDITIONS OF ANY KIND, either express or implied.
 * See the License for the specific language governing permissions and
 * limitations under the License.
 */

package cats
package effect

import simulacrum._
import cats.data._
import cats.effect.internals.NonFatal
import cats.syntax.all._

/**
 * A monad that can suspend the execution of side effects
 * in the `F[_]` context.
 */
@typeclass
trait Sync[F[_]] extends Bracket[F, Throwable] {
  /**
   * Suspends the evaluation of an `F` reference.
   *
   * Equivalent to `FlatMap.flatten` for pure expressions,
   * the purpose of this function is to suspend side effects
   * in `F`.
   */
  def suspend[A](thunk: => F[A]): F[A]

  /**
   * Lifts any by-name parameter into the `F` context.
   *
   * Equivalent to `Applicative.pure` for pure expressions,
   * the purpose of this function is to suspend side effects
   * in `F`.
   */
  def delay[A](thunk: => A): F[A] = suspend(pure(thunk))
}

object Sync {
  /**
   * [[Sync]] instance built for `EitherT[Eval, Throwable, ?]`.
   *
   * The `cats.Eval` data type does not have a `MonadError` implementation,
   * because it's a `Comonad` and in this case it cannot describe partial
   * functions that can throw errors, because its `Comonad#value` needs
   * to be a pure and total function.
   *
   * But by wrapping it in `EitherT`, it's then possible to use in pieces
   * of logic requiring `Sync`.
   */
  implicit val catsEitherTEvalSync: Sync[EitherT[Eval, Throwable, ?]] =
    new Sync[EitherT[Eval, Throwable, ?]] {

      def pure[A](x: A): EitherT[Eval, Throwable, A] = EitherT.pure(x)

      def handleErrorWith[A](fa: EitherT[Eval, Throwable, A])(f: Throwable => EitherT[Eval, Throwable, A]): EitherT[Eval, Throwable, A] =
        EitherT(fa.value.flatMap(_.fold(f.andThen(_.value), a => Eval.now(Right(a)))))

      def raiseError[A](e: Throwable) =
        EitherT.left(Eval.now(e))

      def bracket[A, B](acquire: EitherT[Eval, Throwable, A])
        (use: A => EitherT[Eval, Throwable, B])
        (release: (A, BracketResult[Throwable]) => EitherT[Eval, Throwable, Unit]): EitherT[Eval, Throwable, B] = {

        acquire.flatMap { a =>
          EitherT(FlatMap[Eval].flatTap(use(a).value){ etb =>
            release(a, etb match {
              case Left(e) => BracketResult.Error(e)
              case Right(_) => BracketResult.Completed
            }).value
          })
        }
      }

      def flatMap[A, B](fa: EitherT[Eval, Throwable, A])(f: A => EitherT[Eval, Throwable, B]): EitherT[Eval, Throwable, B] =
        fa.flatMap(f)

      def tailRecM[A, B](a: A)(f: A => EitherT[Eval, Throwable, Either[A, B]]): EitherT[Eval, Throwable, B] =
        EitherT.catsDataMonadErrorForEitherT[Eval, Throwable].tailRecM(a)(f)

      def suspend[A](thunk: => EitherT[Eval, Throwable, A]): EitherT[Eval, Throwable, A] = {
        EitherT {
          Eval.always(try {
            thunk.value.value
          } catch {
            case NonFatal(t) => Left(t)
          })
        }
      }
    }

  /**
   * [[Sync]] instance built for `cats.data.EitherT` values initialized
   * with any `F` data type that also implements `Sync`.
   */
  implicit def catsEitherTSync[F[_]: Sync, L]: Sync[EitherT[F, L, ?]] =
    new EitherTSync[F, L] { def F = Sync[F] }

  /**
   * [[Sync]] instance built for `cats.data.OptionT` values initialized
   * with any `F` data type that also implements `Sync`.
   */
  implicit def catsOptionTSync[F[_]: Sync]: Sync[OptionT[F, ?]] =
    new OptionTSync[F] { def F = Sync[F] }

  /**
   * [[Sync]] instance built for `cats.data.StateT` values initialized
   * with any `F` data type that also implements `Sync`.
   */
  implicit def catsStateTSync[F[_]: Sync, S]: Sync[StateT[F, S, ?]] =
    new StateTSync[F, S] { def F = Sync[F] }

  /**
   * [[Sync]] instance built for `cats.data.WriterT` values initialized
   * with any `F` data type that also implements `Sync`.
   */
  implicit def catsWriterTSync[F[_]: Sync, L: Monoid]: Sync[WriterT[F, L, ?]] =
    new WriterTSync[F, L] { def F = Sync[F]; def L = Monoid[L] }

  /**
   * [[Sync]] instance built for `cats.data.Kleisli` values initialized
   * with any `F` data type that also implements `Sync`.
   */
  implicit def catsKleisliSync[F[_]: Sync, R]: Sync[Kleisli[F, R, ?]] =
    new KleisliSync[F, R] { def F = Sync[F] }

  private[effect] trait EitherTSync[F[_], L] extends Sync[EitherT[F, L, ?]] {
    protected implicit def F: Sync[F]

    def pure[A](x: A): EitherT[F, L, A] =
      EitherT.pure(x)

    def handleErrorWith[A](fa: EitherT[F, L, A])(f: Throwable => EitherT[F, L, A]): EitherT[F, L, A] =
      EitherT(F.handleErrorWith(fa.value)(f.andThen(_.value)))

    def raiseError[A](e: Throwable): EitherT[F, L, A] =
      EitherT.liftF(F.raiseError(e))

    def bracket[A, B](acquire: EitherT[F, L, A])
      (use: A => EitherT[F, L, B])
      (release: (A, BracketResult[Throwable]) => EitherT[F, L, Unit]): EitherT[F, L, B] = {

      EitherT(F.bracket(acquire.value) {
        case Right(a) => use(a).value
        case e @ Left(_) => F.pure(e.asInstanceOf[Either[L, B]])
      } { (ea, br) =>
        ea match {
          case Right(a) =>
            release(a, br).value.map(_ => ())
          case Left(_) =>
            F.unit // nothing to release
        }
      })
    }

    def flatMap[A, B](fa: EitherT[F, L, A])(f: A => EitherT[F, L, B]): EitherT[F, L, B] =
      fa.flatMap(f)

    def tailRecM[A, B](a: A)(f: A => EitherT[F, L, Either[A, B]]): EitherT[F, L, B] =
      EitherT.catsDataMonadErrorForEitherT[F, L].tailRecM(a)(f)

    def suspend[A](thunk: => EitherT[F, L, A]): EitherT[F, L, A] =
      EitherT(F.suspend(thunk.value))
  }

  private[effect] trait OptionTSync[F[_]] extends Sync[OptionT[F, ?]] {
    protected implicit def F: Sync[F]

    def pure[A](x: A): OptionT[F, A] = OptionT.pure(x)

    def handleErrorWith[A](fa: OptionT[F, A])(f: Throwable => OptionT[F, A]): OptionT[F, A] =
      OptionT.catsDataMonadErrorForOptionT[F, Throwable].handleErrorWith(fa)(f)

    def raiseError[A](e: Throwable): OptionT[F, A] =
      OptionT.catsDataMonadErrorForOptionT[F, Throwable].raiseError(e)

    def bracket[A, B](acquire: OptionT[F, A])
      (use: A => OptionT[F, B])
      (release: (A, BracketResult[Throwable]) => OptionT[F, Unit]): OptionT[F, B] = {

      OptionT(F.bracket(acquire.value) {
        case Some(a) => use(a).value
        case None => F.pure[Option[B]](None)
      } {
        case (Some(a), br) =>
          release(a, br).value.map(_ => ())
        case _ =>
          F.unit
      })
    }

    def flatMap[A, B](fa: OptionT[F, A])(f: A => OptionT[F, B]): OptionT[F, B] =
      fa.flatMap(f)

    def tailRecM[A, B](a: A)(f: A => OptionT[F, Either[A, B]]): OptionT[F, B] =
      OptionT.catsDataMonadForOptionT[F].tailRecM(a)(f)

    def suspend[A](thunk: => OptionT[F, A]): OptionT[F, A] =
      OptionT(F.suspend(thunk.value))
  }

  private[effect] trait StateTSync[F[_], S] extends Sync[StateT[F, S, ?]] {
    protected implicit def F: Sync[F]

    def pure[A](x: A): StateT[F, S, A] = StateT.pure(x)

    def handleErrorWith[A](fa: StateT[F, S, A])(f: Throwable => StateT[F, S, A]): StateT[F, S, A] =
      StateT(s => F.handleErrorWith(fa.run(s))(e => f(e).run(s)))

    def raiseError[A](e: Throwable): StateT[F, S, A] =
      StateT.liftF(F.raiseError(e))

<<<<<<< HEAD
    def bracket[A, B](acquire: StateT[F, S, A])
      (use: A => StateT[F, S, B])
      (release: (A, BracketResult[Throwable]) => StateT[F, S, Unit]): StateT[F, S, B] = {

      StateT { startS =>
        F.bracket(acquire.run(startS)) { case (s, a) =>
          use(a).run(s)
        } { case ((s, a), br) =>
          release(a, br).run(s).void
        }
      }
    }

    override def map[A, B](fa: StateT[F, S, A])(f: A => B): StateT[F, S, B] =
      IndexedStateT.applyF[F, S, S, B](F.map(fa.runF) { safsba =>
        AndThen(safsba).andThen(fa => F.map(fa) { case (s, a) => (s, f(a)) })
      })

=======
>>>>>>> e46d4b9b
    def flatMap[A, B](fa: StateT[F, S, A])(f: A => StateT[F, S, B]): StateT[F, S, B] =
      fa.flatMap(f)

    // overwriting the pre-existing one, since flatMap is guaranteed stack-safe
    def tailRecM[A, B](a: A)(f: A => StateT[F, S, Either[A, B]]): StateT[F, S, B] =
      IndexedStateT.catsDataMonadForIndexedStateT[F, S].tailRecM(a)(f)

    def suspend[A](thunk: => StateT[F, S, A]): StateT[F, S, A] =
      StateT.applyF(F.suspend(thunk.runF))
  }

  private[effect] trait WriterTSync[F[_], L] extends Sync[WriterT[F, L, ?]] {
    protected implicit def F: Sync[F]
    protected implicit def L: Monoid[L]

    def pure[A](x: A): WriterT[F, L, A] = WriterT.value(x)

    def handleErrorWith[A](fa: WriterT[F, L, A])(f: Throwable => WriterT[F, L, A]): WriterT[F, L, A] =
      WriterT.catsDataMonadErrorForWriterT[F, L, Throwable].handleErrorWith(fa)(f)

    def raiseError[A](e: Throwable): WriterT[F, L, A] =
      WriterT.catsDataMonadErrorForWriterT[F, L, Throwable].raiseError(e)

    def bracket[A, B](acquire: WriterT[F, L, A])
      (use: A => WriterT[F, L, B])
      (release: (A, BracketResult[Throwable]) => WriterT[F, L, Unit]): WriterT[F, L, B] = {

      acquire.flatMap { a =>
        WriterT(
          F.bracket(F.pure(a))(use.andThen(_.run)){ (a, res) =>
            release(a, res).value
          }
        )
      }
    }

    def flatMap[A, B](fa: WriterT[F, L, A])(f: A => WriterT[F, L, B]): WriterT[F, L, B] =
      fa.flatMap(f)

    def tailRecM[A, B](a: A)(f: A => WriterT[F, L, Either[A, B]]): WriterT[F, L, B] =
      WriterT.catsDataMonadForWriterT[F, L].tailRecM(a)(f)

    def suspend[A](thunk: => WriterT[F, L, A]): WriterT[F, L, A] =
      WriterT(F.suspend(thunk.run))
  }

  private[effect] trait KleisliSync[F[_], R] extends Sync[Kleisli[F, R, ?]] {
    protected implicit def F: Sync[F]

    def pure[A](x: A): Kleisli[F, R, A] =
      Kleisli.pure(x)

    def handleErrorWith[A](fa: Kleisli[F, R, A])(f: Throwable => Kleisli[F, R, A]): Kleisli[F, R, A] =
      Kleisli { r => F.suspend(F.handleErrorWith(fa.run(r))(e => f(e).run(r))) }

    def raiseError[A](e: Throwable): Kleisli[F, R, A] =
      Kleisli.liftF(F.raiseError(e))

    def flatMap[A, B](fa: Kleisli[F, R, A])(f: A => Kleisli[F, R, B]): Kleisli[F, R, B] =
      Kleisli { r => F.suspend(fa.run(r).flatMap(f.andThen(_.run(r)))) }

    def tailRecM[A, B](a: A)(f: A => Kleisli[F, R, Either[A, B]]): Kleisli[F, R, B] =
      Kleisli.catsDataMonadForKleisli[F, R].tailRecM(a)(f)

    def suspend[A](thunk: => Kleisli[F, R, A]): Kleisli[F, R, A] =
      Kleisli(r => F.suspend(thunk.run(r)))

    def bracket[A, B](acquire: Kleisli[F, R, A])
                     (use: A => Kleisli[F, R, B])
                     (release: (A, BracketResult[Throwable]) => Kleisli[F, R, Unit]): Kleisli[F, R, B] = {
      Kleisli { r =>
        F.bracket(acquire.run(r))(a => use(a).run(r)) { (a, br) =>
          release(a, br).run(r)
        }
      }
    }
  }
}<|MERGE_RESOLUTION|>--- conflicted
+++ resolved
@@ -222,7 +222,7 @@
     def raiseError[A](e: Throwable): StateT[F, S, A] =
       StateT.liftF(F.raiseError(e))
 
-<<<<<<< HEAD
+
     def bracket[A, B](acquire: StateT[F, S, A])
       (use: A => StateT[F, S, B])
       (release: (A, BracketResult[Throwable]) => StateT[F, S, Unit]): StateT[F, S, B] = {
@@ -236,13 +236,6 @@
       }
     }
 
-    override def map[A, B](fa: StateT[F, S, A])(f: A => B): StateT[F, S, B] =
-      IndexedStateT.applyF[F, S, S, B](F.map(fa.runF) { safsba =>
-        AndThen(safsba).andThen(fa => F.map(fa) { case (s, a) => (s, f(a)) })
-      })
-
-=======
->>>>>>> e46d4b9b
     def flatMap[A, B](fa: StateT[F, S, A])(f: A => StateT[F, S, B]): StateT[F, S, B] =
       fa.flatMap(f)
 
