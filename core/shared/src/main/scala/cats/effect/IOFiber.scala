--- conflicted
+++ resolved
@@ -577,19 +577,11 @@
 
           // RealTime
           case 15 =>
-<<<<<<< HEAD
-            runLoop(succeeded(scheduler.nowMillis().millis, 0))
+            runLoop(succeeded(scheduler.nowMillis().millis, 0), nextIteration)
 
           // Monotonic
           case 16 =>
-            runLoop(succeeded(scheduler.monotonicNanos().nanos, 0))
-=======
-            runLoop(succeeded(timer.nowMillis().millis, 0), nextIteration)
-
-          // Monotonic
-          case 16 =>
-            runLoop(succeeded(timer.monotonicNanos().nanos, 0), nextIteration)
->>>>>>> 911e60b9
+            runLoop(succeeded(scheduler.monotonicNanos().nanos, 0), nextIteration)
 
           // Cede
           case 17 =>
