--- conflicted
+++ resolved
@@ -148,21 +148,13 @@
       StateT.liftF(F.realTime)
   }
 
-<<<<<<< HEAD
-  trait WriterTClock[F[_], L] extends Clock[WriterT[F, L, *]] {
-=======
-  private[kernel] trait WriterTClock[F[_], S] extends Clock[WriterT[F, S, *]] {
->>>>>>> 8e784c21
-    implicit protected def F: Clock[F] with Monad[F]
+  private[kernel] trait WriterTClock[F[_], L] extends Clock[WriterT[F, L, *]] {
+    implicit protected def F: Clock[F] with Monad[F]
+
     implicit protected def L: Monoid[L]
 
-<<<<<<< HEAD
     protected def delegate: Applicative[WriterT[F, L, *]] =
       WriterT.catsDataMonadForWriterT[F, L]
-=======
-    protected def delegate: Applicative[WriterT[F, S, *]] =
-      WriterT.catsDataMonadForWriterT[F, S]
->>>>>>> 8e784c21
 
     override def ap[A, B](
         ff: WriterT[F, L, A => B]
