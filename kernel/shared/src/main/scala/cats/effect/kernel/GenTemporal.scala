--- conflicted
+++ resolved
@@ -66,17 +66,12 @@
    * Returns an effect that either completes with the result of the source within the specified
    * time `duration` or otherwise evaluates the `fallback`.
    *
-<<<<<<< HEAD
    * The source is canceled in the event that it takes longer than
    * the specified time duration to complete. Once the source has been
    * successfully canceled (and has completed its finalizers), the
    * fallback will be sequenced. If the source is uncancelable,
    * the resulting effect will wait for it to complete before evaluating
    * the fallback.
-=======
-   * The source is canceled in the event that it takes longer than the `FiniteDuration` to
-   * complete, the evaluation of the fallback happening immediately after that.
->>>>>>> dc84203e
    *
    * @param duration
    *   The time span for which we wait for the source to complete; in the event that the
@@ -95,17 +90,12 @@
    * Returns an effect that either completes with the result of the source within the specified
    * time `duration` or otherwise raises a `TimeoutException`.
    *
-<<<<<<< HEAD
    * The source is canceled in the event that it takes longer than
    * the specified time duration to complete. Once the source has been
    * successfully canceled (and has completed its finalizers), the
    * `TimeoutException` will be raised. If the source is uncancelable,
    * the resulting effect will wait for it to complete before raising
    * the exception.
-=======
-   * The source is canceled in the event that it takes longer than the specified time duration
-   * to complete.
->>>>>>> dc84203e
    *
    * @param duration
    *   The time span for which we wait for the source to complete; in the event that the
